import spinup
from spinup.user_config import DEFAULT_BACKEND
from spinup.utils.run_utils import ExperimentGrid
from spinup.utils.serialization_utils import convert_json
import argparse
import gym
import json
import os, subprocess, sys
import os.path as osp
import string
import tensorflow as tf
import torch
from copy import deepcopy
from textwrap import dedent


# Command line args that will go to ExperimentGrid.run, and must possess unique
# values (therefore must be treated separately).
RUN_KEYS = ['num_cpu', 'data_dir', 'datestamp']

# Command line sweetener, allowing short-form flags for common, longer flags.
SUBSTITUTIONS = {'env': 'env_name',
                 'hid': 'ac_kwargs:hidden_sizes',
                 'act': 'ac_kwargs:activation',
                 'cpu': 'num_cpu',
                 'dt': 'datestamp'}

# Only some algorithms can be parallelized (have num_cpu > 1):
<<<<<<< HEAD
MPI_COMPATIBLE_ALGOS = ['vpg', 'trpo', 'ppo', 'randwalk', 'my_vpg']
=======
MPI_COMPATIBLE_ALGOS = ['vpg', 'trpo', 'ppo']
>>>>>>> 160cf960

# Algo names (used in a few places)
BASE_ALGO_NAMES = ['vpg', 'trpo', 'ppo', 'ddpg', 'td3', 'sac', 'randwalk', 'my_vpg']


def add_with_backends(algo_list):
    # helper function to build lists with backend-specific function names
    algo_list_with_backends = deepcopy(algo_list)
    for algo in algo_list:
        algo_list_with_backends += [algo + '_tf1', algo + '_pytorch']
    return algo_list_with_backends


def friendly_err(err_msg):
    # add whitespace to error message to make it more readable
    return '\n\n' + err_msg + '\n\n'


def parse_and_execute_grid_search(cmd, args):
    """Interprets algorithm name and cmd line args into an ExperimentGrid."""

    if cmd in BASE_ALGO_NAMES:
        backend = DEFAULT_BACKEND[cmd]
        print('\n\nUsing default backend (%s) for %s.\n'%(backend, cmd))
        cmd = cmd + '_' + backend

    algo = eval('spinup.'+cmd)

    # Before all else, check to see if any of the flags is 'help'.
    valid_help = ['--help', '-h', 'help']
    if any([arg in valid_help for arg in args]):
        print('\n\nShowing docstring for spinup.'+cmd+':\n')
        print(algo.__doc__)
        sys.exit()

    def process(arg):
        # Process an arg by eval-ing it, so users can specify more
        # than just strings at the command line (eg allows for
        # users to give functions as args).
        try:
            return eval(arg)
        except:
            return arg

    # Make first pass through args to build base arg_dict. Anything
    # with a '--' in front of it is an argument flag and everything after,
    # until the next flag, is a possible value.
    arg_dict = dict()
    for i, arg in enumerate(args):
        assert i > 0 or '--' in arg, \
            friendly_err("You didn't specify a first flag.")
        if '--' in arg:
            arg_key = arg.lstrip('-')
            arg_dict[arg_key] = []
        else:
            arg_dict[arg_key].append(process(arg))

    # Make second pass through, to catch flags that have no vals.
    # Assume such flags indicate that a boolean parameter should have
    # value True.
    for k,v in arg_dict.items():
        if len(v) == 0:
            v.append(True)

    # Third pass: check for user-supplied shorthands, where a key has
    # the form --keyname[kn]. The thing in brackets, 'kn', is the
    # shorthand. NOTE: modifying a dict while looping through its
    # contents is dangerous, and breaks in 3.6+. We loop over a fixed list
    # of keys to avoid this issue.
    given_shorthands = dict()
    fixed_keys = list(arg_dict.keys())
    for k in fixed_keys:
        p1, p2 = k.find('['), k.find(']')
        if p1 >= 0 and p2 >= 0:
            # Both '[' and ']' found, so shorthand has been given
            k_new = k[:p1]
            shorthand = k[p1+1:p2]
            given_shorthands[k_new] = shorthand
            arg_dict[k_new] = arg_dict[k]
            del arg_dict[k]

    # Penultimate pass: sugar. Allow some special shortcuts in arg naming,
    # eg treat "env" the same as "env_name". This is super specific
    # to Spinning Up implementations, and may be hard to maintain.
    # These special shortcuts are described by SUBSTITUTIONS.
    for special_name, true_name in SUBSTITUTIONS.items():
        if special_name in arg_dict:
            # swap it in arg dict
            arg_dict[true_name] = arg_dict[special_name]
            del arg_dict[special_name]

        if special_name in given_shorthands:
            # point the shortcut to the right name
            given_shorthands[true_name] = given_shorthands[special_name]
            del given_shorthands[special_name]

    # Final pass: check for the special args that go to the 'run' command
    # for an experiment grid, separate them from the arg dict, and make sure
    # that they have unique values. The special args are given by RUN_KEYS.
    run_kwargs = dict()
    for k in RUN_KEYS:
        if k in arg_dict:
            val = arg_dict[k]
            assert len(val) == 1, \
                friendly_err("You can only provide one value for %s."%k)
            run_kwargs[k] = val[0]
            del arg_dict[k]

    # Determine experiment name. If not given by user, will be determined
    # by the algorithm name.
    if 'exp_name' in arg_dict:
        assert len(arg_dict['exp_name']) == 1, \
            friendly_err("You can only provide one value for exp_name.")
        exp_name = arg_dict['exp_name'][0]
        del arg_dict['exp_name']
    else:
        exp_name = 'cmd_' + cmd

    # Make sure that if num_cpu > 1, the algorithm being used is compatible
    # with MPI.
    if 'num_cpu' in run_kwargs and not(run_kwargs['num_cpu'] == 1):
        assert cmd in add_with_backends(MPI_COMPATIBLE_ALGOS), \
            friendly_err("This algorithm can't be run with num_cpu > 1.")

    # Special handling for environment: make sure that env_name is a real,
    # registered gym environment.
    valid_envs = [e.id for e in list(gym.envs.registry.all())]
    assert 'env_name' in arg_dict, \
        friendly_err("You did not give a value for --env_name! Add one and try again.")
    for env_name in arg_dict['env_name']:
        err_msg = dedent("""

            %s is not registered with Gym.

            Recommendations:

                * Check for a typo (did you include the version tag?)

                * View the complete list of valid Gym environments at

                    https://gym.openai.com/envs/

            """%env_name)
        assert env_name in valid_envs, err_msg


    # Construct and execute the experiment grid.
    eg = ExperimentGrid(name=exp_name)
    for k,v in arg_dict.items():
        eg.add(k, v, shorthand=given_shorthands.get(k))
    eg.run(algo, **run_kwargs)


if __name__ == '__main__':
    """
    This is a wrapper allowing command-line interfaces to individual
    algorithms and the plot / test_policy utilities.

    For utilities, it only checks which thing to run, and calls the
    appropriate file, passing all arguments through.

    For algorithms, it sets up an ExperimentGrid object and uses the
    ExperimentGrid run routine to execute each possible experiment.
    """

    cmd = sys.argv[1] if len(sys.argv) > 1 else 'help'
    valid_algos = add_with_backends(BASE_ALGO_NAMES)
    valid_utils = ['plot', 'test_policy']
    valid_help = ['--help', '-h', 'help']
    valid_cmds = valid_algos + valid_utils + valid_help
    assert cmd in valid_cmds, \
        "Select an algorithm or utility which is implemented in Spinning Up."

    if cmd in valid_help:
        # Before all else, check to see if any of the flags is 'help'.

        # List commands that are available.
        str_valid_cmds = '\n\t' + '\n\t'.join(valid_algos+valid_utils)
        help_msg = dedent("""
            Experiment in Spinning Up from the command line with

            \tpython -m spinup.run CMD [ARGS...]

            where CMD is a valid command. Current valid commands are:
            """) + str_valid_cmds
        print(help_msg)

        # Provide some useful details for algorithm running.
        subs_list = ['--' + k.ljust(10) + 'for'.ljust(10) + '--' + v \
                     for k,v in SUBSTITUTIONS.items()]
        str_valid_subs = '\n\t' + '\n\t'.join(subs_list)
        special_info = dedent("""
            FYI: When running an algorithm, any keyword argument to the
            algorithm function can be used as a flag, eg

            \tpython -m spinup.run ppo --env HalfCheetah-v2 --clip_ratio 0.1

            If you need a quick refresher on valid kwargs, get the docstring
            with

            \tpython -m spinup.run [algo] --help

            See the "Running Experiments" docs page for more details.

            Also: Some common but long flags can be substituted for shorter
            ones. Valid substitutions are:
            """) + str_valid_subs
        print(special_info)

    elif cmd in valid_utils:
        # Execute the correct utility file.
        runfile = osp.join(osp.abspath(osp.dirname(__file__)), 'utils', cmd +'.py')
        args = [sys.executable if sys.executable else 'python', runfile] + sys.argv[2:]
        subprocess.check_call(args, env=os.environ)
    else:
        # Assume that the user plans to execute an algorithm. Run custom
        # parsing on the arguments and build a grid search to execute.
        args = sys.argv[2:]
        parse_and_execute_grid_search(cmd, args)<|MERGE_RESOLUTION|>--- conflicted
+++ resolved
@@ -26,11 +26,7 @@
                  'dt': 'datestamp'}
 
 # Only some algorithms can be parallelized (have num_cpu > 1):
-<<<<<<< HEAD
-MPI_COMPATIBLE_ALGOS = ['vpg', 'trpo', 'ppo', 'randwalk', 'my_vpg']
-=======
 MPI_COMPATIBLE_ALGOS = ['vpg', 'trpo', 'ppo']
->>>>>>> 160cf960
 
 # Algo names (used in a few places)
 BASE_ALGO_NAMES = ['vpg', 'trpo', 'ppo', 'ddpg', 'td3', 'sac', 'randwalk', 'my_vpg']
